--- conflicted
+++ resolved
@@ -2,7 +2,6 @@
     "enterprise": {
         "licence": "Enterprise"
     },
-<<<<<<< HEAD
     "createTeamModal": {
         "createNew": "Create new team",
         "add": "Add team"
@@ -32,7 +31,7 @@
         },
         "createTeamModalInvalidNameTitle": "Please use a different name",
         "createTeamModalInvalidNameMessage": "This team name is already in use in the specified group."
-=======
+    },
     "MemberRolesModal": {
         "MemberRolesDatabaseTabTitle": "Database",
         "MemberRolesTableTabTitle": "Current Table"
@@ -70,6 +69,5 @@
             "members": "members",
             "teams": "teams"
         }
->>>>>>> cfdbced2
     }
 }