--- conflicted
+++ resolved
@@ -6,7 +6,6 @@
     <div v-if="showRoleSelector">
       <RoleSelector v-model="roleSelected" :roles="roles" />
     </div>
-<<<<<<< HEAD
     <div>
       <HelpIcon
         :tooltip="$t('selectSubjectsListFooter.helpTooltip')"
@@ -16,27 +15,14 @@
         class="button"
         :class="{ disabled: !inviteEnabled }"
         @click="inviteEnabled ? $emit('invite', roleSelected) : null"
-        >{{
+      >{{
           $t('selectSubjectsListFooter.invite', {
             count,
-            type: $t(`selectSubjectsListFooter.types.${type}`),
+            type: subjectTypeLabel,
           })
         }}
       </a>
     </div>
-=======
-    <a
-      class="button"
-      :class="{ disabled: !inviteEnabled }"
-      @click="inviteEnabled ? $emit('invite', roleSelected) : null"
-      >{{
-        $t('selectSubjectsListFooter.invite', {
-          count,
-          type: subjectTypeLabel,
-        })
-      }}
-    </a>
->>>>>>> d92d271c
   </div>
 </template>
 
