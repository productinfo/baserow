# Changelog

## Unreleased

* Made it possible to leave a group.
* Changed web-frontend `/api/docs` route into `/api-docs`.
* Bumped the dependencies.
* The internal setting allowing Baserow to run with the user tables in a separate 
  database has been removed entirely to prevent data integrity issues.
* Fixed bug where the currently selected dropdown item is out of view from the dropdown
  window when scrolling with the arrow keys.
* Introduced link row field has row filter.
* Made the form view compatible with importing and exporting.
* Made it possible to use the "F2"-Key to edit a cell without clearing the cell content.
* Added password validation to password reset page.
* Add backup and restore database management commands.
<<<<<<< HEAD
* **Premium**: You can now comment and discuss rows with others in your group, click the
  expand row button at the start of the row to view and add comments.
=======
* Dropped the `old_name` column.
* Hide view types that can't be exported in the export modal.
* Relaxed the URL field validator and made it consistent between the backend and 
  web-frontend.
* Fixed nuxt not restarting correctly using the provided Baserow supervisor config file.
* Added steps on how to configure Baserow to send emails in the install-on-ubuntu guide.
>>>>>>> 564ba257

## Released (2021-07-16)

* Fix bug preventing fields not being able to be converted to link row fields in some
  situations.

## Released (2021-07-15)

* **Breaking Change**: Baserow's `docker-compose.yml` no longer exposes ports for 
  the `db`, `mjml` and `redis` containers for security reasons. 
* **Breaking Change**: `docker-compose.yml` will by default only expose Baserow on 
  `localhost` and not `0.0.0.0`, meaning it will not be accessible remotely unless 
  manually configured.

## Released (2021-07-13)

* Added a Heroku template and one click deploy button.
* Fixed bug preventing the deletion of rows with a blank single select primary field.
* Fixed error in trash cleanup job when deleting multiple rows and a field from the
  same table at once.

## Released (2021-07-12)

* Made it possible to list table field meta-data with a token.
* Added form view.
* The API endpoint to update the grid view field options has been moved to
  `/api/database/views/{view_id}/field-options/`.
* The email field's validation is now consistent and much more permissive allowing most 
  values which look like email addresses.
* Add trash where deleted apps, groups, tables, fields and rows can be restored 
  deletion.
* Fix the create group invite endpoint failing when no message provided.
* Single select options can now be ordered by drag and drop. 
* Added before and after date filters.
* Support building Baserow out of the box on Ubuntu by lowering the required docker
  version to build Baserow down to 19.03.
* Disallow duplicate field names in the same table, blank field names or field names
  called 'order' and 'id'. Existing invalid field names will be fixed automatically. 
* Add user_field_names GET flag to various endpoints which switches the API to work
  using actual field names and not the internal field_1,field_2 etc identifiers.
* Added templates:
  * Commercial Property Management
  * Company Asset Tracker
  * Student Planner

## Released (2021-06-02)

* Fixed bug where the grid view would fail hard if a cell is selected and the component
  is destroyed.
* Made it possible to import a JSON file when creating a table.
* Made it possible to order the views by drag and drop.
* Made it possible to order the groups by drag and drop.
* Made it possible to order the applications by drag and drop.
* Made it possible to order the tables by drag and drop.
* **Premium**: Added an admin dashboard.
* **Premium**: Added group admin area allowing management of all baserow groups.
* Added today, this month and this year filter.
* Added a page containing external resources to the docs.
* Added a human-readable error message when a user tries to sign in with a deactivated
  account.
* Tables and views can now be exported to CSV (if you have installed using the ubuntu 
  guide please use the updated .conf files to enable this feature).
* **Premium** Tables and views can now be exported to JSON and XML.
* Removed URL field max length and fixed the backend failing hard because of that.
* Fixed bug where the focus of an Editable component was not always during and after
  editing if the parent component had overflow hidden.
* Fixed bug where the selected view would still be visible after deleting it.
* Templates:
  * Lightweight CRM
  * Wedding Planning
  * Book Catalog
  * App Pitch Planner

## Released (2021-05-11)

* Added configurable field limit.
* Fixed memory leak in the `link_row` field.
* Switch to using a celery based email backend by default.
* Added `--add-columns` flag to the `fill_table` management command. It creates all the
  field types before filling the table with random data.
* Reworked Baserow's Docker setup to be easier to use, faster to build and more secure.
* Make the view header more compact when the content doesn't fit anymore.
* Allow providing a `template_id` when registering a new account, which will install
  that template instead of the default database.
* Made it possible to drag and drop rows in the desired order.
* Fixed bug where the rows could get out of sync during real time collaboration.
* Made it possible to export and import the file field including contents.
* Added `fill_users` admin management command which fills baserow with fake users.
* Made it possible to drag and drop the views in the desired order.
* **Premium**: Added user admin area allowing management of all baserow users.

## Released (2021-04-08)

* Added support for importing tables from XML files.
* Added support for different** character encodings when importing CSV files.
* Prevent websocket reconnect loop when the authentication fails.
* Refactored the GridView component and improved interface speed.
* Prevent websocket reconnect when the connection closes without error.
* Added gunicorn worker test to the CI pipeline.
* Made it possible to re-order fields in a grid view.
* Show the number of filters and sorts active in the header of a grid view.
* The first user to sign-up after installation now gets given staff status.
* Rename the "includes" get parameter across all API endpoints to "include" to be 
  consistent.
* Add missing include query parameter and corresponding response attributes to API docs. 
* Remove incorrectly included "filters_disabled" field from 
  list_database_table_grid_view_rows api endpoint.
* Show an error to the user when the web socket connection could not be made and the
  reconnect loop stops.
* Fixed 100X backend web socket errors when refreshing the page.
* Fixed SSRF bug in the file upload by URL by blocking urls to the private network.
* Fixed bug where an invalid date could be converted to 0001-01-01.
* The list_database_table_rows search query parameter now searches all possible field
  types.
* Add Phone Number field.
* Add support for Date, Number and Single Select fields to the Contains and Not Contains
  view 
  filters.
* Searching all rows can now be done by clicking the new search icon in the top right.

## Released (2021-03-01)

* Redesigned the left sidebar.
* Fixed error when a very long user file name is provided when uploading.
* Upgraded DRF Spectacular dependency to the latest version.
* Added single select field form option validation.
* Changed all cookies to SameSite=lax.
* Fixed the "Ignored attempt to cancel a touchmove" error.
* Refactored the has_user everywhere such that the raise_error argument is used when
  possible.
* Added Baserow Cloudron app.
* Fixed bug where a single select field without options could not be converted to a
  another field.
* Fixed bug where the Editable component was not working if a prent a user-select:
  none; property.
* Fail hard when the web-frontend can't reach the backend because of a network error.
* Use UTC time in the date picker.
* Refactored handler get_* methods so that they never check for permissions.
* Made it possible to configure SMTP settings via environment variables.
* Added field name to the public REST API docs.
* Made the public REST API docs compatible with smaller screens.
* Made it possible for the admin to disable new signups.
* Reduced the amount of queries when using the link row field.
* Respect the date format when converting to a date field.
* Added a field type filename contains filter.

## Released (2021-02-04)

* Upgraded web-frontend dependencies.
* Fixed bug where you could not convert an existing field to a single select field
  without select options.
* Fixed bug where is was not possible to create a relation to a table that has a single
  select as primary field.
* Implemented real time collaboration.
* Added option to hide fields in a grid view.
* Keep token usage details.
* Fixed bug where an incompatible row value was visible and used while changing the
  field type.
* Fixed bug where the row in the RowEditModel was not entirely reactive and wouldn't be
  updated when the grid view was refreshed.
* Made it possible to invite other users to a group.

## Released (2021-01-06)

* Allow larger values for the number field and improved the validation.
* Fixed bug where if you have no filters, but the filter type is set to `OR` it always
  results in a not matching row state in the web-frontend.
* Fixed bug where the arrow navigation didn't work for the dropdown component in
  combination with a search query.
* Fixed bug where the page refreshes if you press enter in an input in the row modal.
* Added filtering by GET parameter to the rows listing endpoint.
* Fixed drifting context menu.
* Store updated and created timestamp for the groups, applications, tables, views,
  fields and rows.
* Made the file name editable.
* Made the rows orderable and added the ability to insert a row at a given position.
* Made it possible to include or exclude specific fields when listing rows via the API.
* Implemented a single select field.
* Fixed bug where inserting above or below a row created upon signup doesn't work
  correctly.

## Released (2020-12-01)

* Added select_for_update where it was still missing.
* Fixed API docs scrollbar size issue.
* Also lint the backend tests.
* Implemented a switch to disable all filters without deleting them.
* Made it possible to order by fields via the rows listing endpoint.
* Added community chat to the readme.
* Made the cookies strict and secure.
* Removed the redundant _DOMAIN variables.
* Set un-secure lax cookie when public web frontend url isn't over a secure connection.
* Fixed bug where the sort choose field item didn't have a hover effect.
* Implemented a file field and user files upload.
* Made it impossible for the `link_row` field to be a primary field because that can
  cause the primary field to be deleted.

## Released (2020-11-02)

* Highlight the row of a selected cell.
* Fixed error when there is no view.
* Added Ubuntu installation guide documentation.
* Added Email field.
* Added importer abstraction including a CSV and tabular paste importer.
* Added ability to navigate dropdown menus with arrow keys.
* Added confirmation modals when the user wants to delete a group, application, table,
  view or field.
* Fixed bug in the web-frontend URL validation where a '*' was invalidates.
* Made it possible to publicly expose the table data via a REST API.

## Released (2020-10-06)

* Prevent adding a new line to the long text field in the grid view when selecting the
  cell by pressing the enter key.
* Fixed The table X is not found in the store error.
* Fixed bug where the selected name of the dropdown was not updated when that name was
  changed.
* Fixed bug where the link row field is not removed from the store when the related
  table is deleted.
* Added filtering of rows per view.
* Fixed bug where the error message of the 'Select a table to link to' was not always
  displayed.
* Added URL field.
* Added sorting of rows per view.

## Released (2020-09-02)

* Added contribution guidelines.
* Fixed bug where it was not possible to change the table name when it contained a link
  row field.

## Released (2020-08-31)

* Added field that can link to the row of another table.
* Fixed bug where the text_default value changed to None if not provided in a patch
  request.
* Block non web frontend domains in the base url when requesting a password reset
  email.
* Increased the amount of password characters to 256 when signing up.
* Show machine readable error message when the signature has expired.

## Released (2020-07-20)

* Added raises attribute to the docstrings.
* Added OpenAPI docs.
* Refactored all SCSS classes to BEM naming.
* Use the new long text field, date field and view's field options for the example 
  tables when creating a new account. Also use the long text field when creating a new 
  table.
* Removed not needed api v0 namespace in url and python module.
* Fixed keeping the datepicker visible in the grid view when selecting a date for the 
  first time.
* Improved API 404 errors by providing a machine readable error.
* Added documentation markdown files.
* Added cookiecutter plugin boilerplate.

## Released (2020-06-08)

* Fixed not handling 500 errors.
* Prevent row context menu when right clicking on a field that's being edited.
* Added row modal editing feature to the grid view.
* Made it possible to resize the field width per view.
* Added validation and formatting for the number field.
* Cancel the editing state of a fields when the escape key is pressed.
* The next field is now selected when the tab character is pressed when a field is
  selected.
* Changed the styling of the notification alerts.
* Fixed error when changing field type and the data value wasn't in the correct
  format.
* Update the field's data values when the type changes.
* Implemented reset forgotten password functionality.
* Fill a newly created table with some initial data.
* Enabled the arrow keys to navigate through the fields in the grid view.
* Fixed memory leak bug.
* Use environment variables for all settings.
* Normalize the users email address when signing up and signing in.
* Use Django REST framework status code constants instead of integers.
* Added long text field.
* Fixed not refreshing token bug and improved authentication a little bit.
* Introduced copy, paste and delete functionality of selected fields.
* Added date/datetime field.
* Improved grid view scrolling for touch devices.
* Implemented password change function and settings popup.<|MERGE_RESOLUTION|>--- conflicted
+++ resolved
@@ -14,17 +14,14 @@
 * Made it possible to use the "F2"-Key to edit a cell without clearing the cell content.
 * Added password validation to password reset page.
 * Add backup and restore database management commands.
-<<<<<<< HEAD
-* **Premium**: You can now comment and discuss rows with others in your group, click the
-  expand row button at the start of the row to view and add comments.
-=======
 * Dropped the `old_name` column.
 * Hide view types that can't be exported in the export modal.
 * Relaxed the URL field validator and made it consistent between the backend and 
   web-frontend.
 * Fixed nuxt not restarting correctly using the provided Baserow supervisor config file.
 * Added steps on how to configure Baserow to send emails in the install-on-ubuntu guide.
->>>>>>> 564ba257
+* **Premium**: You can now comment and discuss rows with others in your group, click the
+  expand row button at the start of the row to view and add comments.
 
 ## Released (2021-07-16)
 
