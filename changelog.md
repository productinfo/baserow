--- conflicted
+++ resolved
@@ -13,11 +13,8 @@
 * Fixed propType validation error when converting from a date field to a boolean field.
 * Deprecate internal formula field function field_by_id.
 * Made it possible to change user information.
-<<<<<<< HEAD
 * Added table webhooks functionality.
-=======
 * Added extra indexes for user tables increasing performance.
->>>>>>> 3fd2b778
 
 ## Released (2021-10-05)
 
