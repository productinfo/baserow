--- conflicted
+++ resolved
@@ -24,14 +24,11 @@
 * Fix deadlocks and performance problems caused by un-needed accidental row locks.
 * Fixed CSV import adding an extra row with field names if the no headers option is selected.
 * Fixed bad request displayed with webhook endpoints that redirects
-<<<<<<< HEAD
 * **breaking change** The API endpoint `/api/templates/install/<group_id>/<template_id>/`
   is now a POST request instead of GET.
 * Prevent the Airtable import from failing hard when an invalid date is provided.
 * Increased the max decimal places of a number field to 10.
-=======
 * Fix formula autocomplete for fields with multiple quotes
->>>>>>> d797e36a
 
 ## Released (2022-10-05 1.10.0)
 
