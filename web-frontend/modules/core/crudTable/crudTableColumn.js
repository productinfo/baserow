/**
 * A column specification used by CrudTable to render your column of data.
 *
 * @param {string} key A unique key for this column which must be present in the
 * row object returned by the service provided to CrudTable.
 * @param {string} header The display text shown in the columns header.
 * @param cellComponent The cell component class used to render a cell of this column,
 * crudTable will listen to 'edit-row' (expected to emit a single updated row
 * object) and
 * 'delete-row' (expected to emit an updated row) events from this cell and
 * update the rows accordingly. CrudTable will pass two props to this component, the
 * column which is this object and the specific row returned by the service. Finally
 * any listeners defined on the CrudTable itself will be passed through to all
 * instances of this cellComponent.
 * @param {int} widthPerc The width which the table cell header should be limited to.
 * @param {boolean} sortable Whether this column is sortable.
 * @param {object} additionalProps Any additional props to pass to the cellComponent.
 */
export default class CrudTableColumn {
  constructor(
    key,
    header,
    cellComponent,
    sortable = false,
    stickyLeft = false,
    stickyRight = false,
    additionalProps = {},
<<<<<<< HEAD
    helpText = null
=======
    widthPerc = ''
>>>>>>> 892a1534
  ) {
    this.key = key
    this._header = header
    this.cellComponent = cellComponent
    this.sortable = sortable
    this.stickyLeft = stickyLeft
    this.stickyRight = stickyRight
    this.additionalProps = additionalProps
<<<<<<< HEAD
    this.helpText = helpText
=======
    this.widthPerc = widthPerc
>>>>>>> 892a1534
  }

  get header() {
    if (typeof this._header === 'function') {
      return this._header()
    }
    return this._header
  }
}<|MERGE_RESOLUTION|>--- conflicted
+++ resolved
@@ -25,11 +25,8 @@
     stickyLeft = false,
     stickyRight = false,
     additionalProps = {},
-<<<<<<< HEAD
+    widthPerc = ''
     helpText = null
-=======
-    widthPerc = ''
->>>>>>> 892a1534
   ) {
     this.key = key
     this._header = header
@@ -38,11 +35,8 @@
     this.stickyLeft = stickyLeft
     this.stickyRight = stickyRight
     this.additionalProps = additionalProps
-<<<<<<< HEAD
+    this.widthPerc = widthPerc
     this.helpText = helpText
-=======
-    this.widthPerc = widthPerc
->>>>>>> 892a1534
   }
 
   get header() {
