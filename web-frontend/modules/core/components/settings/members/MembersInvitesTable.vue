<template>
  <div>
    <CrudTable
      ref="crudTable"
      :service="service"
      :columns="columns"
      row-id-key="id"
      @rows-update="invitesAmount = $event.length"
      @row-context="onRowContext"
      @edit-role-context="onEditRoleContext"
    >
      <template #title>
        {{
          $t('membersSettings.invitesTable.title', {
            invitesAmount,
            groupName: group.name,
          })
        }}
      </template>
      <template #header-right-side>
        <div
          class="button button--large margin-left-2"
          @click="$refs.inviteModal.show()"
        >
          {{ $t('membersSettings.membersTable.inviteMember') }}
        </div>
      </template>
      <template #menus>
        <EditInviteContext
          ref="editInviteContext"
          :invitation="editInvitation"
          @refresh="$refs.crudTable.fetch()"
        ></EditInviteContext>
        <EditRoleContext
          ref="editRoleContext"
          :group="group"
          :row="editRoleInvitation"
          :roles="roles"
          @update-role="roleUpdate($event)"
        ></EditRoleContext>
      </template>
    </CrudTable>
    <GroupMemberInviteModal
      ref="inviteModal"
      :group="group"
      @invite-submitted="$refs.crudTable.fetch()"
    />
  </div>
</template>

<script>
import { notifyIf } from '@baserow/modules/core/utils/error'
import CrudTable from '@baserow/modules/core/components/crudTable/CrudTable'
import GroupService from '@baserow/modules/core/services/group'
import CrudTableColumn from '@baserow/modules/core/crudTable/crudTableColumn'
import SimpleField from '@baserow/modules/core/components/crudTable/fields/SimpleField'
import MoreField from '@baserow/modules/core/components/crudTable/fields/MoreField'
import GroupMemberInviteModal from '@baserow/modules/core/components/group/GroupMemberInviteModal'
import EditInviteContext from '@baserow/modules/core/components/settings/members/EditInviteContext'
import MemberRoleField from '@baserow/modules/core/components/settings/members/MemberRoleField'
import EditRoleContext from '@baserow/modules/core/components/settings/members/EditRoleContext'
import { clone } from '@baserow/modules/core/utils/object'

export default {
  name: 'MembersInvitesTable',
  components: {
    EditInviteContext,
    EditRoleContext,
    CrudTable,
    GroupMemberInviteModal,
  },
  props: {
    group: {
      type: Object,
      required: true,
    },
  },
  data() {
    return {
      roles: [
        {
          value: 'ADMIN',
          name: this.$t('permission.admin'),
          description: this.$t('permission.adminDescription'),
        },
        {
          value: 'MEMBER',
          name: this.$t('permission.member'),
          description: this.$t('permission.memberDescription'),
        },
      ],
      editInvitation: {},
      editRoleInvitation: {},
      invitesAmount: 0,
    }
  },
  computed: {
    service() {
      const service = GroupService(this.$client)

      service.options.baseUrl = ({ groupId }) =>
        `/groups/invitations/group/${groupId}/`

      const options = {
        ...service.options,
        urlParams: { groupId: this.group.id },
      }
      return {
        ...service,
        options,
      }
    },
    membersPagePlugins() {
      return Object.values(this.$registry.getAll('membersPagePlugins'))
    },
    columns() {
      let columns = [
        new CrudTableColumn(
          'email',
          this.$t('membersSettings.invitesTable.columns.email'),
          SimpleField,
          true,
          true
        ),
        new CrudTableColumn(
          'message',
          this.$t('membersSettings.invitesTable.columns.message'),
          SimpleField,
          true
        ),
        new CrudTableColumn(
          'permissions',
          this.$t('membersSettings.invitesTable.columns.role'),
          MemberRoleField,
          false,
          false,
          false,
          {
            roles: this.roles,
            userId: 0,
          }
        ),
        new CrudTableColumn(null, null, MoreField, false, false, true),
      ]
      for (const plugin of this.membersPagePlugins) {
        if (!plugin.isDeactivated()) {
<<<<<<< HEAD
          columns = plugin.mutateMembersInvitesTableColumns(columns)
=======
          columns = plugin.mutateMembersInvitesTableColumns(columns, {
            groupId: this.group.id,
            client: this.$client,
          })
>>>>>>> eb7e8822
        }
      }

      return columns
    },
  },
  methods: {
    onRowContext({ row, event, target }) {
      if (target === undefined) {
        target = {
          left: event.clientX,
          top: event.clientY,
        }
      }

      const action = row.id === this.editInvitation.id ? 'toggle' : 'show'
      this.editInvitation = row
      this.$refs.editInviteContext[action](target, 'bottom', 'left', 4)
    },
    onEditRoleContext({ row, target }) {
      const action = row.id === this.editRoleInvitation.id ? 'toggle' : 'show'
      this.editRoleInvitation = row
      this.$refs.editRoleContext[action](target, 'bottom', 'left', 4)
    },
    async roleUpdate({ value: permissionsNew, row: invitation }) {
      const oldInvitation = clone(invitation)
      const newInvitation = clone(invitation)
      newInvitation.permissions = permissionsNew
      this.$refs.crudTable.updateRow(newInvitation)

      try {
        await GroupService(this.$client).updateInvitation(invitation.id, {
          permissions: permissionsNew,
        })
      } catch (error) {
        this.$refs.crudTable.updateRow(oldInvitation)
        notifyIf(error, 'group')
      }
    },
  },
}
</script><|MERGE_RESOLUTION|>--- conflicted
+++ resolved
@@ -144,14 +144,10 @@
       ]
       for (const plugin of this.membersPagePlugins) {
         if (!plugin.isDeactivated()) {
-<<<<<<< HEAD
-          columns = plugin.mutateMembersInvitesTableColumns(columns)
-=======
           columns = plugin.mutateMembersInvitesTableColumns(columns, {
             groupId: this.group.id,
             client: this.$client,
           })
->>>>>>> eb7e8822
         }
       }
 
