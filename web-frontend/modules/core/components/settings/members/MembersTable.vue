<template>
  <div>
    <CrudTable
      ref="crudTable"
      :service="service"
      :columns="columns"
      row-id-key="id"
      @row-context="onRowContext"
      @edit-role-context="onEditRoleContext"
    >
      <template #title>
        {{
          $t('membersSettings.membersTable.title', {
            userAmount: group.users.length || 0,
            groupName: group.name,
          })
        }}
      </template>
      <template #header-right-side>
        <div
          class="button margin-left-2 button--large"
          @click="$refs.inviteModal.show()"
        >
          {{ $t('membersSettings.membersTable.inviteMember') }}
        </div>
      </template>
      <template #menus>
        <EditMemberContext
          ref="editMemberContext"
          :group="group"
          :member="editMember"
          @refresh="refresh"
        ></EditMemberContext>
        <EditRoleContext
          ref="editRoleContext"
          :group="group"
          :member="editRoleMember"
          :roles="roles"
          @refresh="refresh"
          @update-member="$refs.crudTable.updateRow($event)"
        ></EditRoleContext>
      </template>
    </CrudTable>
    <GroupMemberInviteModal
      ref="inviteModal"
      :group="group"
      @invite-submitted="
        $router.push({
          name: 'settings-invites',
          params: {
            groupId: group.id,
          },
        })
      "
    />
  </div>
</template>

<script>
import CrudTable from '@baserow/modules/core/components/crudTable/CrudTable'
import GroupService from '@baserow/modules/core/services/group'
import { mapGetters } from 'vuex'
import CrudTableColumn from '@baserow/modules/core/crudTable/crudTableColumn'
import SimpleField from '@baserow/modules/core/components/crudTable/fields/SimpleField'
import MoreField from '@baserow/modules/core/components/crudTable/fields/MoreField'
import MemberRoleField from '@baserow/modules/core/components/settings/members/MemberRoleField'
import GroupMemberInviteModal from '@baserow/modules/core/components/group/GroupMemberInviteModal'
import EditMemberContext from '@baserow/modules/core/components/settings/members/EditMemberContext'
import EditRoleContext from '@baserow/modules/core/components/settings/members/EditRoleContext'

export default {
  name: 'MembersTable',
  components: {
    EditMemberContext,
    EditRoleContext,
    CrudTable,
    GroupMemberInviteModal,
  },
  props: {
    group: {
      type: Object,
      required: true,
    },
  },
  data() {
    return {
      editMember: {},
      editRoleMember: {},
      roles: [
        {
          value: 'ADMIN',
          name: this.$t('permission.admin'),
          description: this.$t('permission.adminDescription'),
        },
        {
          value: 'MEMBER',
          name: this.$t('permission.member'),
          description: this.$t('permission.memberDescription'),
        },
      ],
    }
  },
  computed: {
    ...mapGetters({ userId: 'auth/getUserId' }),
    service() {
      const service = GroupService(this.$client)
      const options = {
        ...service.options,
        urlParams: { groupId: this.group.id },
      }
      return {
        ...service,
        options,
      }
    },
<<<<<<< HEAD
    columns() {
      return [
=======
    membersPagePlugins() {
      return Object.values(this.$registry.getAll('membersPagePlugins'))
    },
    leftColumns() {
      let columns = [
>>>>>>> a2c661ae
        new CrudTableColumn(
          'name',
          this.$t('membersSettings.membersTable.columns.name'),
          SimpleField,
          true,
          true
        ),
<<<<<<< HEAD
=======
      ]
      for (const plugin of this.membersPagePlugins) {
        if (!plugin.isDeactivated()) {
          columns = plugin.mutateMembersTableLeftColumns(columns)
        }
      }
      return columns
    },
    rightColumns() {
      let columns = [
>>>>>>> a2c661ae
        new CrudTableColumn(
          'email',
          this.$t('membersSettings.membersTable.columns.email'),
          SimpleField,
          true
        ),
        new CrudTableColumn(
          'permissions',
          this.$t('membersSettings.membersTable.columns.role'),
          MemberRoleField,
          false,
          false,
          false,
          {
            roles: this.roles,
            userId: this.userId,
          }
        ),
        new CrudTableColumn(null, null, MoreField, false, false, true),
      ]
      for (const plugin of this.membersPagePlugins) {
        if (!plugin.isDeactivated()) {
          columns = plugin.mutateMembersTableRightColumns(columns)
        }
      }
      return columns
    },
  },
  methods: {
    onRowContext({ row, event, target }) {
      if (target === undefined) {
        target = {
          left: event.clientX,
          top: event.clientY,
        }
      }

      const action = row.id === this.editMember.id ? 'toggle' : 'show'
      this.editMember = row
      this.$refs.editMemberContext[action](target, 'bottom', 'left', 4)
    },
    onEditRoleContext({ row, target }) {
      const action = row.id === this.editRoleMember.id ? 'toggle' : 'show'
      this.editRoleMember = row
      this.$refs.editRoleContext[action](target, 'bottom', 'left', 4)
    },
    async refresh() {
      await this.$refs.crudTable.fetch()
    },
  },
}
</script><|MERGE_RESOLUTION|>--- conflicted
+++ resolved
@@ -113,36 +113,26 @@
         options,
       }
     },
-<<<<<<< HEAD
-    columns() {
-      return [
-=======
     membersPagePlugins() {
       return Object.values(this.$registry.getAll('membersPagePlugins'))
     },
-    leftColumns() {
-      let columns = [
->>>>>>> a2c661ae
+    columns() {
+      let leftColumns = [
         new CrudTableColumn(
           'name',
           this.$t('membersSettings.membersTable.columns.name'),
           SimpleField,
           true,
           true
-        ),
-<<<<<<< HEAD
-=======
+        )
       ]
-      for (const plugin of this.membersPagePlugins) {
-        if (!plugin.isDeactivated()) {
-          columns = plugin.mutateMembersTableLeftColumns(columns)
-        }
-      }
-      return columns
-    },
-    rightColumns() {
-      let columns = [
->>>>>>> a2c661ae
+      // for (const plugin of this.membersPagePlugins) {
+      //   if (!plugin.isDeactivated()) {
+      //     leftColumns = plugin.mutateMembersTableLeftColumns(leftColumns)
+      //   }
+      // }
+
+      let rightColumns = [
         new CrudTableColumn(
           'email',
           this.$t('membersSettings.membersTable.columns.email'),
@@ -163,12 +153,13 @@
         ),
         new CrudTableColumn(null, null, MoreField, false, false, true),
       ]
-      for (const plugin of this.membersPagePlugins) {
-        if (!plugin.isDeactivated()) {
-          columns = plugin.mutateMembersTableRightColumns(columns)
-        }
-      }
-      return columns
+      // for (const plugin of this.membersPagePlugins) {
+      //   if (!plugin.isDeactivated()) {
+      //     rightColumns = plugin.mutateMembersTableRightColumns(rightColumns)
+      //   }
+      // }
+
+      return leftColumns.concat(rightColumns)
     },
   },
   methods: {
