from abc import ABC
from decimal import Decimal
from typing import List

from django.db.models import (
    Expression,
    Value,
    Case,
    When,
    fields,
    Func,
)
from django.db.models.functions import (
    Upper,
    Lower,
    Concat,
    Coalesce,
    Cast,
    Greatest,
    Extract,
)

from baserow.contrib.database.fields.models import (
    NUMBER_MAX_DECIMAL_PLACES,
)
from baserow.contrib.database.formula.ast.function import (
    BaserowFunctionDefinition,
    NumOfArgsGreaterThan,
    OneArgumentBaserowFunction,
    TwoArgumentBaserowFunction,
    ThreeArgumentBaserowFunction,
)
from baserow.contrib.database.formula.ast.tree import (
    BaserowFunctionCall,
    BaserowExpression,
)
from baserow.contrib.database.formula.expression_generator.django_expressions import (
    EqualsExpr,
    NotExpr,
    NotEqualsExpr,
    GreaterThanExpr,
    GreaterThanOrEqualExpr,
    LessThanExpr,
    LessThanEqualOrExpr,
    AndExpr,
    OrExpr,
)
from baserow.contrib.database.formula.types.type_defs import (
    BaserowFormulaTextType,
    BaserowFormulaDateType,
    BaserowFormulaNumberType,
    BaserowFormulaBooleanType,
)
from baserow.contrib.database.formula.types.type_types import (
    BaserowFormulaType,
    BaserowFormulaValidType,
    UnTyped,
    BaserowArgumentTypeChecker,
)


def register_formula_functions(registry):
    # Text functions
    registry.register(BaserowUpper())
    registry.register(BaserowLower())
    registry.register(BaserowConcat())
    registry.register(BaserowToText())
    registry.register(BaserowT())
    # Number functions
    registry.register(BaserowAdd())
    registry.register(BaserowMultiply())
    registry.register(BaserowMinus())
    registry.register(BaserowDivide())
    registry.register(BaserowToNumber())
    # Boolean functions
    registry.register(BaserowIf())
    registry.register(BaserowEqual())
    registry.register(BaserowIsBlank())
    registry.register(BaserowNot())
    registry.register(BaserowNotEqual())
    registry.register(BaserowGreaterThan())
    registry.register(BaserowGreaterThanOrEqual())
    registry.register(BaserowLessThan())
    registry.register(BaserowLessThanOrEqual())
    registry.register(BaserowAnd())
    registry.register(BaserowOr())
    # Date functions
    registry.register(BaserowDatetimeFormat())
<<<<<<< HEAD
    registry.register(BaserowDay())
    registry.register(BaserowToDate())
    registry.register(BaserowDateDiff())
=======
    registry.register(BaserowToNumber())
    registry.register(BaserowErrorToNan())
    registry.register(BaserowErrorToNull())
>>>>>>> 0002830b


class BaserowUpper(OneArgumentBaserowFunction):

    type = "upper"
    arg_type = [BaserowFormulaTextType]

    def type_function(
        self,
        func_call: BaserowFunctionCall[UnTyped],
        arg: BaserowExpression[BaserowFormulaValidType],
    ) -> BaserowExpression[BaserowFormulaType]:
        return func_call.with_valid_type(BaserowFormulaTextType())

    def to_django_expression(self, arg: Expression) -> Expression:
        return Upper(arg)


class BaserowLower(OneArgumentBaserowFunction):
    type = "lower"
    arg_type = [BaserowFormulaTextType]

    def type_function(
        self,
        func_call: BaserowFunctionCall[UnTyped],
        arg: BaserowExpression[BaserowFormulaValidType],
    ) -> BaserowExpression[BaserowFormulaType]:
        return func_call.with_valid_type(BaserowFormulaTextType())

    def to_django_expression(self, arg: Expression) -> Expression:
        return Lower(arg)


class BaserowDatetimeFormat(TwoArgumentBaserowFunction):
    type = "datetime_format"
    arg1_type = [BaserowFormulaDateType]
    arg2_type = [BaserowFormulaTextType]

    def type_function(
        self,
        func_call: BaserowFunctionCall[UnTyped],
        arg1: BaserowExpression[BaserowFormulaValidType],
        arg2: BaserowExpression[BaserowFormulaValidType],
    ) -> BaserowExpression[BaserowFormulaType]:
        return func_call.with_valid_type(BaserowFormulaTextType())

    def to_django_expression(self, arg1: Expression, arg2: Expression) -> Expression:
        if isinstance(arg1, Value) and arg1.value is None:
            return Value("")
        return Coalesce(
            Func(
                arg1,
                arg2,
                function="to_char",
                output_field=fields.TextField(),
            ),
            Value(""),
        )


class BaserowToText(OneArgumentBaserowFunction):
    type = "totext"
    arg_type = [BaserowFormulaValidType]

    def type_function(
        self,
        func_call: BaserowFunctionCall[UnTyped],
        arg: BaserowExpression[BaserowFormulaValidType],
    ) -> BaserowExpression[BaserowFormulaType]:
        return arg.expression_type.cast_to_text(func_call, arg)

    def to_django_expression(self, arg: Expression) -> Expression:
        return Cast(arg, output_field=fields.TextField())


class BaserowT(OneArgumentBaserowFunction):
    type = "t"
    arg_type = [BaserowFormulaValidType]

    def type_function(
        self,
        func_call: BaserowFunctionCall[UnTyped],
        arg: BaserowExpression[BaserowFormulaValidType],
    ) -> BaserowExpression[BaserowFormulaType]:
        if isinstance(arg.expression_type, BaserowFormulaTextType):
            return arg
        else:
            return func_call.with_valid_type(BaserowFormulaTextType())

    def to_django_expression(self, arg: Expression) -> Expression:
        return Value("")


class BaserowConcat(BaserowFunctionDefinition):
    type = "concat"
    num_args = NumOfArgsGreaterThan(1)

    @property
    def arg_types(self) -> BaserowArgumentTypeChecker:
        return lambda _, _2: [BaserowFormulaValidType]

    def type_function_given_valid_args(
        self,
        args: List[BaserowExpression[BaserowFormulaValidType]],
        expression: "BaserowFunctionCall[UnTyped]",
    ) -> BaserowExpression[BaserowFormulaType]:
        return expression.with_args(
            [BaserowToText().call_and_type_with(a) for a in args]
        ).with_valid_type(BaserowFormulaTextType())

    def to_django_expression_given_args(self, args: List[Expression]) -> Expression:
        return Concat(*args, output_field=fields.TextField())


def _calculate_number_type(
    arg_types: List[BaserowFormulaNumberType], min_decimal_places=0
):
    max_number_decimal_places = min_decimal_places
    for a in arg_types:
        max_number_decimal_places = max(
            max_number_decimal_places, a.number_decimal_places
        )

    return BaserowFormulaNumberType(
        number_decimal_places=max_number_decimal_places,
    )


class BaserowAdd(TwoArgumentBaserowFunction):
    type = "add"
    operator = "+"
    arg1_type = [BaserowFormulaNumberType]
    arg2_type = [BaserowFormulaNumberType]

    def type_function(
        self,
        func_call: BaserowFunctionCall[UnTyped],
        arg1: BaserowExpression[BaserowFormulaNumberType],
        arg2: BaserowExpression[BaserowFormulaNumberType],
    ) -> BaserowExpression[BaserowFormulaType]:
        return func_call.with_valid_type(
            _calculate_number_type([arg1.expression_type, arg2.expression_type])
        )

    def to_django_expression(self, arg1: Expression, arg2: Expression) -> Expression:
        return arg1 + arg2


class BaserowMultiply(TwoArgumentBaserowFunction):
    type = "multiply"
    arg1_type = [BaserowFormulaNumberType]
    arg2_type = [BaserowFormulaNumberType]

    def type_function(
        self,
        func_call: BaserowFunctionCall[UnTyped],
        arg1: BaserowExpression[BaserowFormulaNumberType],
        arg2: BaserowExpression[BaserowFormulaNumberType],
    ) -> BaserowExpression[BaserowFormulaType]:
        return func_call.with_valid_type(
            _calculate_number_type([arg1.expression_type, arg2.expression_type])
        )

    def to_django_expression(self, arg1: Expression, arg2: Expression) -> Expression:
        return arg1 * arg2


class BaserowMinus(TwoArgumentBaserowFunction):
    type = "minus"
    operator = "-"
    arg1_type = [BaserowFormulaNumberType]
    arg2_type = [BaserowFormulaNumberType]

    def type_function(
        self,
        func_call: BaserowFunctionCall[UnTyped],
        arg1: BaserowExpression[BaserowFormulaNumberType],
        arg2: BaserowExpression[BaserowFormulaNumberType],
    ) -> BaserowExpression[BaserowFormulaType]:
        return func_call.with_valid_type(
            _calculate_number_type([arg1.expression_type, arg2.expression_type])
        )

    def to_django_expression(self, arg1: Expression, arg2: Expression) -> Expression:
        return arg1 - arg2


class BaserowMax(TwoArgumentBaserowFunction):
    type = "max"
    arg1_type = [BaserowFormulaNumberType]
    arg2_type = [BaserowFormulaNumberType]

    def type_function(
        self,
        func_call: BaserowFunctionCall[UnTyped],
        arg1: BaserowExpression[BaserowFormulaNumberType],
        arg2: BaserowExpression[BaserowFormulaNumberType],
    ) -> BaserowExpression[BaserowFormulaType]:
        return func_call.with_valid_type(
            _calculate_number_type([arg1.expression_type, arg2.expression_type])
        )

    def to_django_expression(self, arg1: Expression, arg2: Expression) -> Expression:
        return Greatest(arg1, arg2)


class BaserowDivide(TwoArgumentBaserowFunction):
    type = "divide"
    operator = "/"

    arg1_type = [BaserowFormulaNumberType]
    arg2_type = [BaserowFormulaNumberType]

    def type_function(
        self,
        func_call: BaserowFunctionCall[UnTyped],
        arg1: BaserowExpression[BaserowFormulaNumberType],
        arg2: BaserowExpression[BaserowFormulaNumberType],
    ) -> BaserowExpression[BaserowFormulaType]:
        # Show all the decimal places we can by default if the user makes a formula
        # with a division to prevent weird results like `1/3=0`
        return func_call.with_valid_type(
            BaserowFormulaNumberType(NUMBER_MAX_DECIMAL_PLACES)
        )

    def to_django_expression(self, arg1: Expression, arg2: Expression) -> Expression:
        # Prevent divide by zero's by swapping 0 for NaN causing the entire expression
        # to evaluate to NaN. The front-end then treats NaN values as a per cell error
        # to display to the user.
        return arg1 / Case(
            When(
                condition=(EqualsExpr(arg2, 0, output_field=fields.BooleanField())),
                then=Value(Decimal("NaN")),
            ),
            default=arg2,
        )


class BaserowEqual(TwoArgumentBaserowFunction):
    type = "equal"
    operator = "="

    @property
    def arg_types(self) -> BaserowArgumentTypeChecker:
        def type_checker(arg_index: int, arg_types: List[BaserowFormulaType]):
            # The valid types for arg1 are the comparable types for arg2 and vice versa.
            # For example, if arg1 is a boolean then arg2 must be of type text or
            # boolean for the two arguments to be comparable.
            other_arg_index = 1 if arg_index == 0 else 1
            return arg_types[other_arg_index].comparable_types

        return type_checker

    def type_function(
        self,
        func_call: BaserowFunctionCall[UnTyped],
        arg1: BaserowExpression[BaserowFormulaValidType],
        arg2: BaserowExpression[BaserowFormulaValidType],
    ) -> BaserowExpression[BaserowFormulaType]:
        arg1_type = arg1.expression_type
        arg2_type = arg2.expression_type
        if not (type(arg1_type) is type(arg2_type)):
            # If trying to compare two types which can be compared, but are of different
            # types, then first cast them to text and then compare.
            # We to ourselves via the __class__ property here so subtypes of this type
            # use themselves here instead of us!
            return self.__class__().call_and_type_with(
                BaserowToText().call_and_type_with(arg1),
                BaserowToText().call_and_type_with(arg2),
            )
        else:
            return func_call.with_valid_type(BaserowFormulaBooleanType())

    def to_django_expression(self, arg1: Expression, arg2: Expression) -> Expression:
        return EqualsExpr(
            arg1,
            arg2,
            output_field=fields.BooleanField(),
        )


class BaserowIf(ThreeArgumentBaserowFunction):
    type = "if"

    arg1_type = [BaserowFormulaBooleanType]

    def type_function(
        self,
        func_call: BaserowFunctionCall[UnTyped],
        arg1: BaserowExpression[BaserowFormulaValidType],
        arg2: BaserowExpression[BaserowFormulaValidType],
        arg3: BaserowExpression[BaserowFormulaValidType],
    ) -> BaserowExpression[BaserowFormulaType]:
        arg2_type = arg2.expression_type
        arg3_type = arg3.expression_type
        if not (type(arg2_type) is type(arg3_type)):
            # Replace the current if func_call with one which casts both args to text
            # if they are of different types as PostgreSQL requires all cases of a case
            # statement to be of the same type.
            return BaserowIf().call_and_type_with(
                arg1,
                BaserowToText().call_and_type_with(arg2),
                BaserowToText().call_and_type_with(arg3),
            )
        else:
            if isinstance(arg2_type, BaserowFormulaNumberType) and isinstance(
                arg3_type, BaserowFormulaNumberType
            ):
                resulting_type = _calculate_number_type([arg2_type, arg3_type])
            else:
                resulting_type = arg2_type

            return func_call.with_valid_type(resulting_type)

    def to_django_expression(
        self, arg1: Expression, arg2: Expression, arg3: Expression
    ) -> Expression:
        return Case(When(condition=arg1, then=arg2), default=arg3)


class BaserowToNumber(OneArgumentBaserowFunction):
    type = "tonumber"
    arg_type = [BaserowFormulaTextType]

    def type_function(
        self,
        func_call: BaserowFunctionCall[UnTyped],
        arg: BaserowExpression[BaserowFormulaValidType],
    ) -> BaserowExpression[BaserowFormulaType]:
        return func_call.with_valid_type(
            BaserowFormulaNumberType(number_decimal_places=5)
        )

    def to_django_expression(self, arg: Expression) -> Expression:
        return Func(
            arg,
            function="try_cast_to_numeric",
            output_field=fields.DecimalField(),
        )


<<<<<<< HEAD
class BaserowIsBlank(OneArgumentBaserowFunction):
    type = "isblank"
    arg_type = [BaserowFormulaValidType]
=======
class BaserowErrorToNan(OneArgumentBaserowFunction):
    type = "error_to_nan"
    arg_type = [BaserowFormulaNumberType]
>>>>>>> 0002830b

    def type_function(
        self,
        func_call: BaserowFunctionCall[UnTyped],
        arg: BaserowExpression[BaserowFormulaValidType],
    ) -> BaserowExpression[BaserowFormulaType]:
<<<<<<< HEAD
        return func_call.with_args(
            [BaserowToText().call_and_type_with(arg)]
        ).with_valid_type(BaserowFormulaBooleanType())

    def to_django_expression(self, arg: Expression) -> Expression:
        return EqualsExpr(
            Coalesce(
                arg,
                Value(""),
            ),
            Value(""),
            output_field=fields.BooleanField(),
        )


class BaserowNot(OneArgumentBaserowFunction):
    type = "not"
    arg_type = [BaserowFormulaBooleanType]

    def type_function(
        self,
        func_call: BaserowFunctionCall[UnTyped],
        arg: BaserowExpression[BaserowFormulaBooleanType],
    ) -> BaserowExpression[BaserowFormulaType]:
        return func_call.with_valid_type(BaserowFormulaBooleanType())

    def to_django_expression(self, arg: Expression) -> Expression:
        return NotExpr(arg)


class BaserowNotEqual(BaserowEqual):
    type = "not_equal"

    def to_django_expression(self, arg1: Expression, arg2: Expression) -> Expression:
        return NotEqualsExpr(
            arg1,
            arg2,
            output_field=fields.BooleanField(),
        )


class BaseLimitComparableFunction(TwoArgumentBaserowFunction, ABC):
    @property
    def arg_types(self) -> BaserowArgumentTypeChecker:
        def type_checker(arg_index: int, arg_types: List[BaserowFormulaType]):
            # The valid types for arg1 are the limit comparable types for arg2 and
            # vice versa.
            # For example, if arg1 is a boolean then arg2 must be of type text or
            # boolean for the two arguments to be comparable.
            other_arg_index = 1 if arg_index == 0 else 1
            return arg_types[other_arg_index].limit_comparable_types

        return type_checker

    def type_function(
        self,
        func_call: BaserowFunctionCall[UnTyped],
        arg1: BaserowExpression[BaserowFormulaValidType],
        arg2: BaserowExpression[BaserowFormulaValidType],
    ) -> BaserowExpression[BaserowFormulaType]:
        return func_call.with_valid_type(BaserowFormulaBooleanType())


class BaserowGreaterThan(BaseLimitComparableFunction):
    type = "greater_than"

    def to_django_expression(self, arg1: Expression, arg2: Expression) -> Expression:
        return GreaterThanExpr(
            arg1,
            arg2,
            output_field=fields.BooleanField(),
        )


class BaserowGreaterThanOrEqual(BaseLimitComparableFunction):
    type = "greater_than_or_equal"

    def to_django_expression(self, arg1: Expression, arg2: Expression) -> Expression:
        return GreaterThanOrEqualExpr(
            arg1,
            arg2,
            output_field=fields.BooleanField(),
        )


class BaserowLessThan(BaseLimitComparableFunction):
    type = "less_than"

    def to_django_expression(self, arg1: Expression, arg2: Expression) -> Expression:
        return LessThanExpr(
            arg1,
            arg2,
            output_field=fields.BooleanField(),
        )


class BaserowLessThanOrEqual(BaseLimitComparableFunction):
    type = "less_than_or_equal"

    def to_django_expression(self, arg1: Expression, arg2: Expression) -> Expression:
        return LessThanEqualOrExpr(
            arg1,
            arg2,
            output_field=fields.BooleanField(),
        )


class BaserowToDate(TwoArgumentBaserowFunction):
    type = "todate"
    arg_type1 = [BaserowFormulaTextType]
    arg_type2 = [BaserowFormulaTextType]

    def type_function(
        self,
        func_call: BaserowFunctionCall[UnTyped],
        arg1: BaserowExpression[BaserowFormulaValidType],
        arg2: BaserowExpression[BaserowFormulaValidType],
    ) -> BaserowExpression[BaserowFormulaType]:
        return func_call.with_valid_type(
            BaserowFormulaDateType(
                date_format="ISO", date_include_time=False, date_time_format="24"
            )
        )

    def to_django_expression(self, arg1: Expression, arg2: Expression) -> Expression:
        return Func(
            arg1,
            arg2,
            function="try_cast_to_date",
            output_field=fields.DateField(),
        )


class BaserowDay(OneArgumentBaserowFunction):
    type = "day"
    arg_type = [BaserowFormulaDateType]
=======
        return func_call.with_valid_type(arg.expression_type)

    def to_django_expression(self, arg: Expression) -> Expression:
        return Func(arg, function="replace_errors_with_nan")


class BaserowErrorToNull(OneArgumentBaserowFunction):
    type = "error_to_null"
    arg_type = [BaserowFormulaValidType]
>>>>>>> 0002830b

    def type_function(
        self,
        func_call: BaserowFunctionCall[UnTyped],
        arg: BaserowExpression[BaserowFormulaValidType],
    ) -> BaserowExpression[BaserowFormulaType]:
<<<<<<< HEAD
        return func_call.with_valid_type(
            BaserowFormulaNumberType(number_decimal_places=0)
        )

    def to_django_expression(self, arg: Expression) -> Expression:
        return Extract(arg, "day")


class BaserowDateDiff(ThreeArgumentBaserowFunction):
    type = "datediff"

    arg1_type = [BaserowFormulaTextType]
    arg2_type = [BaserowFormulaDateType]
    arg3_type = [BaserowFormulaDateType]

    def type_function(
        self,
        func_call: BaserowFunctionCall[UnTyped],
        arg1: BaserowExpression[BaserowFormulaValidType],
        arg2: BaserowExpression[BaserowFormulaValidType],
        arg3: BaserowExpression[BaserowFormulaValidType],
    ) -> BaserowExpression[BaserowFormulaType]:
        return func_call.with_valid_type(
            BaserowFormulaNumberType(number_decimal_places=0)
        )

    def to_django_expression(
        self, arg1: Expression, arg2: Expression, arg3: Expression
    ) -> Expression:
        return Func(
            arg1,
            arg2,
            arg3,
            function="DateDiff",
            output_field=fields.DecimalField(),
        )


class BaserowAnd(TwoArgumentBaserowFunction):
    type = "and"
    arg1_type = [BaserowFormulaBooleanType]
    arg2_type = [BaserowFormulaBooleanType]

    def type_function(
        self,
        func_call: BaserowFunctionCall[UnTyped],
        arg1: BaserowExpression[BaserowFormulaValidType],
        arg2: BaserowExpression[BaserowFormulaValidType],
    ) -> BaserowExpression[BaserowFormulaType]:
        return func_call.with_valid_type(BaserowFormulaBooleanType())

    def to_django_expression(self, arg1: Expression, arg2: Expression) -> Expression:
        return AndExpr(arg1, arg2)


class BaserowOr(TwoArgumentBaserowFunction):
    type = "or"
    arg1_type = [BaserowFormulaBooleanType]
    arg2_type = [BaserowFormulaBooleanType]

    def type_function(
        self,
        func_call: BaserowFunctionCall[UnTyped],
        arg1: BaserowExpression[BaserowFormulaValidType],
        arg2: BaserowExpression[BaserowFormulaValidType],
    ) -> BaserowExpression[BaserowFormulaType]:
        return func_call.with_valid_type(BaserowFormulaBooleanType())

    def to_django_expression(self, arg1: Expression, arg2: Expression) -> Expression:
        return OrExpr(arg1, arg2)
=======
        return func_call.with_valid_type(arg.expression_type)

    def to_django_expression(self, arg: Expression) -> Expression:
        return Func(arg, function="replace_errors_with_null")
>>>>>>> 0002830b
<|MERGE_RESOLUTION|>--- conflicted
+++ resolved
@@ -72,6 +72,7 @@
     registry.register(BaserowMinus())
     registry.register(BaserowDivide())
     registry.register(BaserowToNumber())
+    registry.register(BaserowErrorToNan())
     # Boolean functions
     registry.register(BaserowIf())
     registry.register(BaserowEqual())
@@ -86,15 +87,11 @@
     registry.register(BaserowOr())
     # Date functions
     registry.register(BaserowDatetimeFormat())
-<<<<<<< HEAD
     registry.register(BaserowDay())
     registry.register(BaserowToDate())
     registry.register(BaserowDateDiff())
-=======
-    registry.register(BaserowToNumber())
-    registry.register(BaserowErrorToNan())
+    # Special Functions
     registry.register(BaserowErrorToNull())
->>>>>>> 0002830b
 
 
 class BaserowUpper(OneArgumentBaserowFunction):
@@ -185,7 +182,7 @@
             return func_call.with_valid_type(BaserowFormulaTextType())
 
     def to_django_expression(self, arg: Expression) -> Expression:
-        return Value("")
+        return Cast(Value(""), output_field=fields.TextField())
 
 
 class BaserowConcat(BaserowFunctionDefinition):
@@ -436,22 +433,45 @@
         )
 
 
-<<<<<<< HEAD
+class BaserowErrorToNan(OneArgumentBaserowFunction):
+    type = "error_to_nan"
+    arg_type = [BaserowFormulaNumberType]
+
+    def type_function(
+        self,
+        func_call: BaserowFunctionCall[UnTyped],
+        arg: BaserowExpression[BaserowFormulaValidType],
+    ) -> BaserowExpression[BaserowFormulaType]:
+        return func_call.with_valid_type(arg.expression_type)
+
+    def to_django_expression(self, arg: Expression) -> Expression:
+        return Func(arg, function="replace_errors_with_nan")
+
+
+class BaserowErrorToNull(OneArgumentBaserowFunction):
+    type = "error_to_null"
+    arg_type = [BaserowFormulaValidType]
+
+    def type_function(
+        self,
+        func_call: BaserowFunctionCall[UnTyped],
+        arg: BaserowExpression[BaserowFormulaValidType],
+    ) -> BaserowExpression[BaserowFormulaType]:
+        return func_call.with_valid_type(arg.expression_type)
+
+    def to_django_expression(self, arg: Expression) -> Expression:
+        return Func(arg, function="replace_errors_with_null")
+
+
 class BaserowIsBlank(OneArgumentBaserowFunction):
     type = "isblank"
     arg_type = [BaserowFormulaValidType]
-=======
-class BaserowErrorToNan(OneArgumentBaserowFunction):
-    type = "error_to_nan"
-    arg_type = [BaserowFormulaNumberType]
->>>>>>> 0002830b
-
-    def type_function(
-        self,
-        func_call: BaserowFunctionCall[UnTyped],
-        arg: BaserowExpression[BaserowFormulaValidType],
-    ) -> BaserowExpression[BaserowFormulaType]:
-<<<<<<< HEAD
+
+    def type_function(
+        self,
+        func_call: BaserowFunctionCall[UnTyped],
+        arg: BaserowExpression[BaserowFormulaValidType],
+    ) -> BaserowExpression[BaserowFormulaType]:
         return func_call.with_args(
             [BaserowToText().call_and_type_with(arg)]
         ).with_valid_type(BaserowFormulaBooleanType())
@@ -517,6 +537,7 @@
 
 class BaserowGreaterThan(BaseLimitComparableFunction):
     type = "greater_than"
+    operator = ">"
 
     def to_django_expression(self, arg1: Expression, arg2: Expression) -> Expression:
         return GreaterThanExpr(
@@ -528,6 +549,7 @@
 
 class BaserowGreaterThanOrEqual(BaseLimitComparableFunction):
     type = "greater_than_or_equal"
+    operator = ">="
 
     def to_django_expression(self, arg1: Expression, arg2: Expression) -> Expression:
         return GreaterThanOrEqualExpr(
@@ -539,6 +561,7 @@
 
 class BaserowLessThan(BaseLimitComparableFunction):
     type = "less_than"
+    operator = "<"
 
     def to_django_expression(self, arg1: Expression, arg2: Expression) -> Expression:
         return LessThanExpr(
@@ -550,6 +573,7 @@
 
 class BaserowLessThanOrEqual(BaseLimitComparableFunction):
     type = "less_than_or_equal"
+    operator = "<="
 
     def to_django_expression(self, arg1: Expression, arg2: Expression) -> Expression:
         return LessThanEqualOrExpr(
@@ -588,24 +612,12 @@
 class BaserowDay(OneArgumentBaserowFunction):
     type = "day"
     arg_type = [BaserowFormulaDateType]
-=======
-        return func_call.with_valid_type(arg.expression_type)
-
-    def to_django_expression(self, arg: Expression) -> Expression:
-        return Func(arg, function="replace_errors_with_nan")
-
-
-class BaserowErrorToNull(OneArgumentBaserowFunction):
-    type = "error_to_null"
-    arg_type = [BaserowFormulaValidType]
->>>>>>> 0002830b
-
-    def type_function(
-        self,
-        func_call: BaserowFunctionCall[UnTyped],
-        arg: BaserowExpression[BaserowFormulaValidType],
-    ) -> BaserowExpression[BaserowFormulaType]:
-<<<<<<< HEAD
+
+    def type_function(
+        self,
+        func_call: BaserowFunctionCall[UnTyped],
+        arg: BaserowExpression[BaserowFormulaValidType],
+    ) -> BaserowExpression[BaserowFormulaType]:
         return func_call.with_valid_type(
             BaserowFormulaNumberType(number_decimal_places=0)
         )
@@ -675,10 +687,4 @@
         return func_call.with_valid_type(BaserowFormulaBooleanType())
 
     def to_django_expression(self, arg1: Expression, arg2: Expression) -> Expression:
-        return OrExpr(arg1, arg2)
-=======
-        return func_call.with_valid_type(arg.expression_type)
-
-    def to_django_expression(self, arg: Expression) -> Expression:
-        return Func(arg, function="replace_errors_with_null")
->>>>>>> 0002830b
+        return OrExpr(arg1, arg2)